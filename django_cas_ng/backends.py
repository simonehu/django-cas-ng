--- conflicted
+++ resolved
@@ -203,18 +203,8 @@
             for at in attrs:
                 if settings.CAS_USERNAME_ATTRIBUTE in list(at.attrib.values()):
                     user = at.find(SAML_1_0_ASSERTION_NS + 'AttributeValue').text
-<<<<<<< HEAD
-                    attributes[settings.CAS_USERNAME_ATTRIBUTE] = user
-                    values = at.findall(SAML_1_0_ASSERTION_NS + 'AttributeValue')
-                    if len(values) > 1:
-                        values_array = []
-                        for v in values:
-                            values_array.append(v.text)
-                            attributes[at.attrib['AttributeName']] = values_array
-                    else:
-                        attributes[at.attrib['AttributeName']] = values[0].text
-=======
                     attributes['uid'] = user
+
                 values = at.findall(SAML_1_0_ASSERTION_NS + 'AttributeValue')
                 if len(values) > 1:
                     values_array = []
@@ -223,7 +213,6 @@
                         attributes[at.attrib['AttributeName']] = values_array
                 else:
                     attributes[at.attrib['AttributeName']] = values[0].text
->>>>>>> 4e15fa83
         return user, attributes
     finally:
         page.close()
